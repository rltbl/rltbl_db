use crate::core::{DbError, DbQuery, JsonRow, JsonValue};

#[cfg(feature = "postgres")]
<<<<<<< HEAD
use crate::postgres::{PostgresConnection, PostgresError, PostgresTransaction};
#[cfg(feature = "sqlite")]
use crate::sqlite::{SqliteConnection, SqliteError, SqliteTransaction};
=======
use crate::postgres::PostgresConnection;
#[cfg(feature = "sqlite")]
use crate::sqlite::SqliteConnection;
>>>>>>> 953739fc

#[derive(Debug)]
pub enum AnyConnection {
    #[cfg(feature = "sqlite")]
    Sqlite(SqliteConnection),
    #[cfg(feature = "postgres")]
    Postgres(PostgresConnection),
}

impl AnyConnection {
    /// Connect to the database located at the given URL.
    pub async fn connect(url: &str) -> Result<Self, DbError> {
        if url.starts_with("postgresql://") {
            #[cfg(feature = "postgres")]
            {
                Ok(AnyConnection::Postgres(
                    crate::postgres::PostgresConnection::connect(url).await?,
                ))
            }
            #[cfg(not(feature = "postgres"))]
            {
                Err(DbError::ConnectError("postgres not configured".to_string()))
            }
        } else {
            #[cfg(feature = "sqlite")]
            {
                Ok(AnyConnection::Sqlite(SqliteConnection::connect(url).await?))
            }
            #[cfg(not(feature = "sqlite"))]
            {
                Err(DbError::ConnectError("sqlite not configured".to_string()))
            }
        }
    }

    /// TODO: Add docstring
    pub async fn transact(
        &self,
        func: impl AsyncFnOnce(&AnyTransaction) -> Result<Vec<JsonRow>, AnyError>,
    ) -> Result<Vec<JsonRow>, AnyError> {
        todo!()
    }
}

impl DbQuery for AnyConnection {
    async fn execute(&self, sql: &str, params: &[JsonValue]) -> Result<(), DbError> {
        match self {
            #[cfg(feature = "sqlite")]
            AnyConnection::Sqlite(connection) => connection.execute(sql, params).await,
            #[cfg(feature = "postgres")]
            AnyConnection::Postgres(connection) => connection.execute(sql, params).await,
        }
    }

    async fn execute_batch(&self, sql: &str) -> Result<(), DbError> {
        match self {
            #[cfg(feature = "sqlite")]
            AnyConnection::Sqlite(connection) => connection.execute_batch(sql).await,
            #[cfg(feature = "postgres")]
            AnyConnection::Postgres(connection) => connection.execute_batch(sql).await,
        }
    }

    async fn query(&self, sql: &str, params: &[JsonValue]) -> Result<Vec<JsonRow>, DbError> {
        match self {
            #[cfg(feature = "sqlite")]
            AnyConnection::Sqlite(connection) => connection.query(sql, params).await,
            #[cfg(feature = "postgres")]
            AnyConnection::Postgres(connection) => connection.query(sql, params).await,
        }
    }

    async fn query_row(&self, sql: &str, params: &[JsonValue]) -> Result<JsonRow, DbError> {
        match self {
            #[cfg(feature = "sqlite")]
            AnyConnection::Sqlite(connection) => connection.query_row(sql, params).await,
            #[cfg(feature = "postgres")]
            AnyConnection::Postgres(connection) => connection.query_row(sql, params).await,
        }
    }

    async fn query_value(&self, sql: &str, params: &[JsonValue]) -> Result<JsonValue, DbError> {
        match self {
            #[cfg(feature = "sqlite")]
            AnyConnection::Sqlite(connection) => connection.query_value(sql, params).await,
            #[cfg(feature = "postgres")]
            AnyConnection::Postgres(connection) => connection.query_value(sql, params).await,
        }
    }

    async fn query_string(&self, sql: &str, params: &[JsonValue]) -> Result<String, DbError> {
        match self {
            #[cfg(feature = "sqlite")]
            AnyConnection::Sqlite(connection) => connection.query_string(sql, params).await,
            #[cfg(feature = "postgres")]
            AnyConnection::Postgres(connection) => connection.query_string(sql, params).await,
        }
    }

    async fn query_u64(&self, sql: &str, params: &[JsonValue]) -> Result<u64, DbError> {
        match self {
            #[cfg(feature = "sqlite")]
            AnyConnection::Sqlite(connection) => connection.query_u64(sql, params).await,
            #[cfg(feature = "postgres")]
            AnyConnection::Postgres(connection) => connection.query_u64(sql, params).await,
        }
    }

    async fn query_i64(&self, sql: &str, params: &[JsonValue]) -> Result<i64, DbError> {
        match self {
            #[cfg(feature = "sqlite")]
            AnyConnection::Sqlite(connection) => connection.query_i64(sql, params).await,
            #[cfg(feature = "postgres")]
            AnyConnection::Postgres(connection) => connection.query_i64(sql, params).await,
        }
    }

    async fn query_f64(&self, sql: &str, params: &[JsonValue]) -> Result<f64, DbError> {
        match self {
            #[cfg(feature = "sqlite")]
            AnyConnection::Sqlite(connection) => connection.query_f64(sql, params).await,
            #[cfg(feature = "postgres")]
            AnyConnection::Postgres(connection) => connection.query_f64(sql, params).await,
        }
    }
}

pub enum AnyTransaction<'a> {
    #[cfg(feature = "sqlite")]
    Sqlite(SqliteTransaction<'a>),
    #[cfg(feature = "postgres")]
    Postgres(PostgresTransaction<'a>),
}

impl<'a> AnyTransaction<'a> {
    pub async fn execute(&self, sql: &str, params: &[JsonValue]) -> Result<(), AnyError> {
        match self {
            #[cfg(feature = "sqlite")]
            AnyTransaction::Sqlite(tx) => tx.execute(sql, params).await,
            #[cfg(feature = "postgres")]
            AnyTransaction::Postgres(tx) => tx.execute(sql, params).await,
        }
    }
}<|MERGE_RESOLUTION|>--- conflicted
+++ resolved
@@ -1,15 +1,9 @@
 use crate::core::{DbError, DbQuery, JsonRow, JsonValue};
 
 #[cfg(feature = "postgres")]
-<<<<<<< HEAD
-use crate::postgres::{PostgresConnection, PostgresError, PostgresTransaction};
+use crate::postgres::{PostgresConnection, PostgresTransaction};
 #[cfg(feature = "sqlite")]
-use crate::sqlite::{SqliteConnection, SqliteError, SqliteTransaction};
-=======
-use crate::postgres::PostgresConnection;
-#[cfg(feature = "sqlite")]
-use crate::sqlite::SqliteConnection;
->>>>>>> 953739fc
+use crate::sqlite::{SqliteConnection, SqliteTransaction};
 
 #[derive(Debug)]
 pub enum AnyConnection {
@@ -48,8 +42,8 @@
     /// TODO: Add docstring
     pub async fn transact(
         &self,
-        func: impl AsyncFnOnce(&AnyTransaction) -> Result<Vec<JsonRow>, AnyError>,
-    ) -> Result<Vec<JsonRow>, AnyError> {
+        func: impl AsyncFnOnce(&AnyTransaction) -> Result<Vec<JsonRow>, DbError>,
+    ) -> Result<Vec<JsonRow>, DbError> {
         todo!()
     }
 }
@@ -145,7 +139,7 @@
 }
 
 impl<'a> AnyTransaction<'a> {
-    pub async fn execute(&self, sql: &str, params: &[JsonValue]) -> Result<(), AnyError> {
+    pub async fn execute(&self, sql: &str, params: &[JsonValue]) -> Result<(), DbError> {
         match self {
             #[cfg(feature = "sqlite")]
             AnyTransaction::Sqlite(tx) => tx.execute(sql, params).await,
