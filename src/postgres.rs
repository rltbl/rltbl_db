//! PostgreSQL support for sql_json.

use crate::core::{DbError, DbQuery, JsonRow, JsonValue};

use deadpool_postgres::{Config, Pool, Runtime};
<<<<<<< HEAD
use tokio_postgres::{
    row::Row,
    types::{ToSql, Type},
    NoTls,
};
=======
use tokio_postgres::{NoTls, row::Row, types::Type};
>>>>>>> b8a8f53c

/// Represents a PostgreSQL database connection pool
pub struct PostgresConnection {
    pool: Pool,
}

impl PostgresConnection {
    /// Connect to a PostgreSQL database using the given url, which should be of the form
    /// postgresql:///DATABASE_NAME
    pub async fn connect(url: &str) -> Result<Self, DbError> {
        match url.starts_with("postgresql:///") {
            true => {
                let mut cfg = Config::new();
                let db_name = url.strip_prefix("postgresql:///").ok_or("Invalid URL")?;
                cfg.dbname = Some(db_name.to_string());
                let pool = cfg
                    .create_pool(Some(Runtime::Tokio1), NoTls)
                    .map_err(|err| format!("Error creating pool: {err}"))?;
                Ok(Self { pool })
            }
            false => Err(format!("Invalid PostgreSQL database path: '{url}'")),
        }
    }
}

/// Extracts the value at the given index from the given [Row].
fn extract_value(row: &Row, idx: usize) -> JsonValue {
    let column = &row.columns()[idx];
    match *column.type_() {
        Type::TEXT | Type::VARCHAR => {
            let value: &str = row.get(idx);
            value.into()
        }
        Type::INT2 | Type::INT4 => {
            let value: i32 = row.get(idx);
            value.into()
        }
        Type::INT8 => {
            let value: i64 = row.get(idx);
            value.into()
        }
        Type::FLOAT4 => {
            let value: f32 = row.get(idx);
            value.into()
        }
        Type::FLOAT8 => {
            let value: f64 = row.get(idx);
            value.into()
        }
        Type::NUMERIC => {
            todo!()
        }
        _ => unimplemented!(),
    }
}

<<<<<<< HEAD
impl DbConnection for PostgresConnection {
    /// Implements [DbConnection::execute()] for PostgreSQL.
    async fn execute(&self, sql: &str, params: &[JsonValue]) -> Result<(), DbError> {
=======
impl DbQuery for PostgresConnection {
    /// Implements [DbQuery::execute()] for PostgreSQL.
    async fn execute(&self, sql: &str, _params: &[JsonValue]) -> Result<(), DbError> {
>>>>>>> b8a8f53c
        let client = self
            .pool
            .get()
            .await
            .map_err(|err| format!("Unable to get pool: {err}"))?;
        let params = params
            .iter()
            .map(|p| {
                match p {
                    JsonValue::String(s) => s as &(dyn ToSql + Sync),
                    //JsonValue::Number(p) => {
                    //    p as &(dyn tokio_postgres::types::ToSql + Sync)
                    //},
                    //JsonValue::Number(p) => match p.as_f64() {
                    //    Some(p) => p.clone() as &(dyn ToSql + Sync),
                    //    None => panic!("Ouff!"),
                    //},
                    _ => panic!("Ooof!"),
                }
            })
            .collect::<Vec<_>>();
        client
            .execute(sql, params.as_ref())
            .await
            .map_err(|err| format!("Error in execute(): {err}"))?;
        Ok(())
    }

<<<<<<< HEAD
    /// Implements [DbConnection::query()] for PostgreSQL.
    async fn query(&self, sql: &str, params: &[JsonValue]) -> Result<Vec<JsonRow>, DbError> {
=======
    /// Implements [DbQuery::query()] for PostgreSQL.
    async fn query(&self, sql: &str, _params: &[JsonValue]) -> Result<Vec<JsonRow>, DbError> {
>>>>>>> b8a8f53c
        let client = self
            .pool
            .get()
            .await
            .map_err(|err| format!("Unable to get pool: {err}"))?;
        let params = params
            .iter()
            .map(|p| p as &(dyn tokio_postgres::types::ToSql + Sync))
            .collect::<Vec<_>>();
        let rows = client
            .query(sql, params.as_ref())
            .await
            .map_err(|err| format!("Error in query(): {err}"))?;
        let mut json_rows = vec![];
        for row in &rows {
            let mut json_row = JsonRow::new();
            let columns = row.columns();
            for (i, column) in columns.iter().enumerate() {
                json_row.insert(column.name().to_string(), extract_value(row, i));
            }
            json_rows.push(json_row);
        }
        Ok(json_rows)
    }

<<<<<<< HEAD
    /// Implements [DbConnection::query_row()] for PostgreSQL.
    async fn query_row(&self, sql: &str, params: &[JsonValue]) -> Result<JsonRow, DbError> {
=======
    /// Implements [DbQuery::query_row()] for PostgreSQL.
    async fn query_row(&self, sql: &str, _params: &[JsonValue]) -> Result<JsonRow, DbError> {
>>>>>>> b8a8f53c
        let client = self
            .pool
            .get()
            .await
            .map_err(|err| format!("Unable to get pool: {err}"))?;
        let params = params
            .iter()
            .map(|p| p as &(dyn tokio_postgres::types::ToSql + Sync))
            .collect::<Vec<_>>();
        let rows = client
            .query(sql, params.as_ref())
            .await
            .map_err(|err| format!("Error in query_row(): {err}"))?;
        if rows.is_empty() {
            return Err("No rows found".to_string());
        }
        if rows.len() > 1 {
            tracing::warn!("More than one row returned for query_row()");
        }
        let row = rows[0].clone();
        let mut json_row = JsonRow::new();
        let columns = row.columns();
        for (i, column) in columns.iter().enumerate() {
            json_row.insert(column.name().to_string(), extract_value(&row, i));
        }
        Ok(json_row)
    }

<<<<<<< HEAD
    /// Implements [DbConnection::query_value()] for PostgreSQL.
    async fn query_value(&self, sql: &str, params: &[JsonValue]) -> Result<JsonValue, DbError> {
=======
    /// Implements [DbQuery::query_value()] for PostgreSQL.
    async fn query_value(&self, sql: &str, _params: &[JsonValue]) -> Result<JsonValue, DbError> {
>>>>>>> b8a8f53c
        let client = self
            .pool
            .get()
            .await
            .map_err(|err| format!("Unable to get pool: {err}"))?;
        let params = params
            .iter()
            .map(|p| p as &(dyn tokio_postgres::types::ToSql + Sync))
            .collect::<Vec<_>>();
        let rows = client
            .query(sql, params.as_ref())
            .await
            .map_err(|err| format!("Error in query_value(): {err}"))?;
        if rows.len() > 1 {
            tracing::warn!("More than one row returned for query_value()");
        }
        match rows.iter().next() {
            Some(row) => Ok(extract_value(&row, 0)),
            None => Err("No rows found".to_string()),
        }
    }

    /// Implements [DbQuery::query_string()] for PostgreSQL.
    async fn query_string(&self, sql: &str, params: &[JsonValue]) -> Result<String, DbError> {
        let value = self.query_value(sql, params).await?;
        match value.as_str() {
            Some(str_val) => Ok(str_val.to_string()),
            None => {
                tracing::warn!("Not a string: {value}");
                Ok(value.to_string())
            }
        }
    }

<<<<<<< HEAD
    /// Implements [DbConnection::query_u64()] for PostgreSQL.
    async fn query_u64(&self, sql: &str, params: &[JsonValue]) -> Result<u64, DbError> {
=======
    /// Implements [DbQuery::query_u64()] for PostgreSQL.
    async fn query_u64(&self, sql: &str, _params: &[JsonValue]) -> Result<u64, DbError> {
>>>>>>> b8a8f53c
        let client = self
            .pool
            .get()
            .await
            .map_err(|err| format!("Unable to get pool: {err}"))?;
        let params = params
            .iter()
            .map(|p| p as &(dyn tokio_postgres::types::ToSql + Sync))
            .collect::<Vec<_>>();
        let rows = client
            .query(sql, params.as_ref())
            .await
            .map_err(|err| format!("Error in query_u64(): {err}"))?;
        if rows.len() > 1 {
            tracing::warn!("More than one row returned for query_u64()");
        }
        match rows.iter().next() {
            Some(row) => {
                let column = &row.columns()[0];
                let value = match *column.type_() {
                    Type::INT2 | Type::INT4 => {
                        let value: i32 = row.get(0);
                        if value < 0 {
                            return Err(format!("Invalid value: {value}"));
                        }
                        value as u64
                    }
                    Type::INT8 => {
                        let value: i64 = row.get(0);
                        if value < 0 {
                            return Err(format!("Invalid value: {value}"));
                        }
                        let value = u64::try_from(value)
                            .map_err(|err| format!("Can't convert to u64: {value}: {err}"))?;
                        value
                    }
                    _ => return Err(format!("Cannot convert to u64: {}", column.type_())),
                };
                Ok(value)
            }
            None => return Err("No rows found".to_string()),
        }
    }

<<<<<<< HEAD
    /// Implements [DbConnection::query_i64()] for PostgreSQL.
    async fn query_i64(&self, sql: &str, params: &[JsonValue]) -> Result<i64, DbError> {
=======
    /// Implements [DbQuery::query_i64()] for PostgreSQL.
    async fn query_i64(&self, sql: &str, _params: &[JsonValue]) -> Result<i64, DbError> {
>>>>>>> b8a8f53c
        let client = self
            .pool
            .get()
            .await
            .map_err(|err| format!("Unable to get pool: {err}"))?;
        let params = params
            .iter()
            .map(|p| p as &(dyn tokio_postgres::types::ToSql + Sync))
            .collect::<Vec<_>>();
        let rows = client
            .query(sql, params.as_ref())
            .await
            .map_err(|err| format!("Error in query_i64(): {err}"))?;
        if rows.len() > 1 {
            tracing::warn!("More than one row returned for query_i64()");
        }
        match rows.iter().next() {
            Some(row) => {
                let column = &row.columns()[0];
                let value = match *column.type_() {
                    Type::INT2 | Type::INT4 => {
                        let value: i32 = row.get(0);
                        value as i64
                    }
                    Type::INT8 => {
                        let value: i64 = row.get(0);
                        value
                    }
                    _ => return Err(format!("Cannot convert to i64: {}", column.type_())),
                };
                Ok(value)
            }
            None => return Err("No rows found".to_string()),
        }
    }

<<<<<<< HEAD
    /// Implements [DbConnection::query_f64] for PostgreSQL.
    async fn query_f64(&self, sql: &str, params: &[JsonValue]) -> Result<f64, DbError> {
=======
    /// Implements [DbQuery::query_f64] for PostgreSQL.
    async fn query_f64(&self, sql: &str, _params: &[JsonValue]) -> Result<f64, DbError> {
>>>>>>> b8a8f53c
        let client = self
            .pool
            .get()
            .await
            .map_err(|err| format!("Unable to get pool: {err}"))?;
        let params = params
            .iter()
            .map(|p| p as &(dyn tokio_postgres::types::ToSql + Sync))
            .collect::<Vec<_>>();
        let rows = client
            .query(sql, params.as_ref())
            .await
            .map_err(|err| format!("Error in query_i64(): {err}"))?;
        if rows.len() > 1 {
            tracing::warn!("More than one row returned for query_f64()");
        }
        match rows.iter().next() {
            Some(row) => {
                let column = &row.columns()[0];
                let value = match *column.type_() {
                    Type::FLOAT4 => {
                        let value: f32 = row.get(0);
                        value as f64
                    }
                    Type::FLOAT8 => {
                        let value: f64 = row.get(0);
                        value
                    }
                    _ => return Err(format!("Cannot convert to f64: {}", column.type_())),
                };
                Ok(value)
            }
            None => return Err("No rows found".to_string()),
        }
    }
}

#[cfg(test)]
mod tests {
    use super::*;

    use serde_json::json;

    #[tokio::test]
    async fn test_text_column_query() {
        let conn = PostgresConnection::connect("postgresql:///sql_json_db")
            .await
            .unwrap();
        conn.execute("DROP TABLE IF EXISTS test_table_text", &[])
            .await
            .unwrap();
        conn.execute("CREATE TABLE test_table_text ( value TEXT )", &[])
            .await
            .unwrap();
        conn.execute("INSERT INTO test_table_text VALUES ($1)", &[json!("foo")])
            .await
            .unwrap();
        // let select_sql = "SELECT value FROM test_table_text WHERE value = $1";
        // let value = conn
        //     .query_value(select_sql, &[json!("foo")])
        //     .await
        //     .unwrap()
        //     .as_str()
        //     .unwrap()
        //     .to_string();
        // assert_eq!("foo", value);

        // let value = conn
        //     .query_string(select_sql, &[json!("foo")])
        //     .await
        //     .unwrap();
        // assert_eq!("foo", value);

        // let row = conn.query_row(select_sql, &[json!("foo")]).await.unwrap();
        // assert_eq!(json!(row), json!({"value":"foo"}));

        // let rows = conn.query(select_sql, &[json!("foo")]).await.unwrap();
        // assert_eq!(json!(rows), json!([{"value":"foo"}]));
    }

    #[ignore]
    #[tokio::test]
    async fn test_integer_column_query() {
        let conn = PostgresConnection::connect("postgresql:///sql_json_db")
            .await
            .unwrap();
        conn.execute("DROP TABLE IF EXISTS test_table_int", &[])
            .await
            .unwrap();
        conn.execute("CREATE TABLE test_table_int ( value INT8 )", &[])
            .await
            .unwrap();
        conn.execute("INSERT INTO test_table_int VALUES ($1)", &[json!(1)])
            .await
            .unwrap();
        let select_sql = "SELECT value FROM test_table_int WHERE value = $1";
        let value = conn
            .query_value(select_sql, &[json!(1)])
            .await
            .unwrap()
            .as_i64()
            .unwrap();
        assert_eq!(1, value);

        let value = conn.query_u64(select_sql, &[json!(1)]).await.unwrap();
        assert_eq!(1, value);

        let value = conn.query_i64(select_sql, &[json!(1)]).await.unwrap();
        assert_eq!(1, value);

        let value = conn.query_string(select_sql, &[json!(1)]).await.unwrap();
        assert_eq!("1", value);

        let row = conn.query_row(select_sql, &[json!(1)]).await.unwrap();
        assert_eq!(json!(row), json!({"value":1}));

        let rows = conn.query(select_sql, &[json!(1)]).await.unwrap();
        assert_eq!(json!(rows), json!([{"value":1}]));
    }

    #[ignore]
    #[tokio::test]
    async fn test_float_column_query() {
        let conn = PostgresConnection::connect("postgresql:///sql_json_db")
            .await
            .unwrap();
        conn.execute("DROP TABLE IF EXISTS test_table_float", &[])
            .await
            .unwrap();
        conn.execute("CREATE TABLE test_table_float ( value FLOAT8 )", &[])
            .await
            .unwrap();
        conn.execute("INSERT INTO test_table_float VALUES ($1)", &[json!(1.05)])
            .await
            .unwrap();
        let select_sql = "SELECT value FROM test_table_float WHERE value > $1";
        let value = conn
            .query_value(select_sql, &[json!(1)])
            .await
            .unwrap()
            .as_f64()
            .unwrap();
        assert_eq!("1.05", format!("{value:.2}"));

        let value = conn.query_f64(select_sql, &[json!(1)]).await.unwrap();
        assert_eq!(1.05, value);

        let value = conn.query_string(select_sql, &[json!(1)]).await.unwrap();
        assert_eq!("1.05", value);

        let row = conn.query_row(select_sql, &[json!(1)]).await.unwrap();
        assert_eq!(json!(row), json!({"value":1.05}));

        let rows = conn.query(select_sql, &[json!(1)]).await.unwrap();
        assert_eq!(json!(rows), json!([{"value":1.05}]));
    }
}<|MERGE_RESOLUTION|>--- conflicted
+++ resolved
@@ -3,15 +3,11 @@
 use crate::core::{DbError, DbQuery, JsonRow, JsonValue};
 
 use deadpool_postgres::{Config, Pool, Runtime};
-<<<<<<< HEAD
 use tokio_postgres::{
     row::Row,
     types::{ToSql, Type},
     NoTls,
 };
-=======
-use tokio_postgres::{NoTls, row::Row, types::Type};
->>>>>>> b8a8f53c
 
 /// Represents a PostgreSQL database connection pool
 pub struct PostgresConnection {
@@ -68,15 +64,9 @@
     }
 }
 
-<<<<<<< HEAD
-impl DbConnection for PostgresConnection {
-    /// Implements [DbConnection::execute()] for PostgreSQL.
-    async fn execute(&self, sql: &str, params: &[JsonValue]) -> Result<(), DbError> {
-=======
 impl DbQuery for PostgresConnection {
     /// Implements [DbQuery::execute()] for PostgreSQL.
-    async fn execute(&self, sql: &str, _params: &[JsonValue]) -> Result<(), DbError> {
->>>>>>> b8a8f53c
+    async fn execute(&self, sql: &str, params: &[JsonValue]) -> Result<(), DbError> {
         let client = self
             .pool
             .get()
@@ -105,13 +95,8 @@
         Ok(())
     }
 
-<<<<<<< HEAD
-    /// Implements [DbConnection::query()] for PostgreSQL.
+    /// Implements [DbQuery::query()] for PostgreSQL.
     async fn query(&self, sql: &str, params: &[JsonValue]) -> Result<Vec<JsonRow>, DbError> {
-=======
-    /// Implements [DbQuery::query()] for PostgreSQL.
-    async fn query(&self, sql: &str, _params: &[JsonValue]) -> Result<Vec<JsonRow>, DbError> {
->>>>>>> b8a8f53c
         let client = self
             .pool
             .get()
@@ -137,13 +122,8 @@
         Ok(json_rows)
     }
 
-<<<<<<< HEAD
-    /// Implements [DbConnection::query_row()] for PostgreSQL.
+    /// Implements [DbQuery::query_row()] for PostgreSQL.
     async fn query_row(&self, sql: &str, params: &[JsonValue]) -> Result<JsonRow, DbError> {
-=======
-    /// Implements [DbQuery::query_row()] for PostgreSQL.
-    async fn query_row(&self, sql: &str, _params: &[JsonValue]) -> Result<JsonRow, DbError> {
->>>>>>> b8a8f53c
         let client = self
             .pool
             .get()
@@ -172,13 +152,8 @@
         Ok(json_row)
     }
 
-<<<<<<< HEAD
-    /// Implements [DbConnection::query_value()] for PostgreSQL.
+    /// Implements [DbQuery::query_value()] for PostgreSQL.
     async fn query_value(&self, sql: &str, params: &[JsonValue]) -> Result<JsonValue, DbError> {
-=======
-    /// Implements [DbQuery::query_value()] for PostgreSQL.
-    async fn query_value(&self, sql: &str, _params: &[JsonValue]) -> Result<JsonValue, DbError> {
->>>>>>> b8a8f53c
         let client = self
             .pool
             .get()
@@ -213,13 +188,8 @@
         }
     }
 
-<<<<<<< HEAD
-    /// Implements [DbConnection::query_u64()] for PostgreSQL.
+    /// Implements [DbQuery::query_u64()] for PostgreSQL.
     async fn query_u64(&self, sql: &str, params: &[JsonValue]) -> Result<u64, DbError> {
-=======
-    /// Implements [DbQuery::query_u64()] for PostgreSQL.
-    async fn query_u64(&self, sql: &str, _params: &[JsonValue]) -> Result<u64, DbError> {
->>>>>>> b8a8f53c
         let client = self
             .pool
             .get()
@@ -264,13 +234,8 @@
         }
     }
 
-<<<<<<< HEAD
-    /// Implements [DbConnection::query_i64()] for PostgreSQL.
+    /// Implements [DbQuery::query_i64()] for PostgreSQL.
     async fn query_i64(&self, sql: &str, params: &[JsonValue]) -> Result<i64, DbError> {
-=======
-    /// Implements [DbQuery::query_i64()] for PostgreSQL.
-    async fn query_i64(&self, sql: &str, _params: &[JsonValue]) -> Result<i64, DbError> {
->>>>>>> b8a8f53c
         let client = self
             .pool
             .get()
@@ -307,13 +272,8 @@
         }
     }
 
-<<<<<<< HEAD
-    /// Implements [DbConnection::query_f64] for PostgreSQL.
+    /// Implements [DbQuery::query_f64] for PostgreSQL.
     async fn query_f64(&self, sql: &str, params: &[JsonValue]) -> Result<f64, DbError> {
-=======
-    /// Implements [DbQuery::query_f64] for PostgreSQL.
-    async fn query_f64(&self, sql: &str, _params: &[JsonValue]) -> Result<f64, DbError> {
->>>>>>> b8a8f53c
         let client = self
             .pool
             .get()
