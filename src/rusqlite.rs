--- conflicted
+++ resolved
@@ -1,6 +1,9 @@
 //! rusqlite implementation for rltbl_db.
 
-use crate::core::{DbError, DbKind, DbQuery, IntoParams, JsonRow, JsonValue, ParamValue, Params};
+use crate::{
+    core::{DbError, DbKind, DbQuery, IntoParams, JsonRow, JsonValue, ParamValue, Params},
+    params,
+};
 
 use deadpool_sqlite::{
     Config, Pool, Runtime,
@@ -337,14 +340,14 @@
 
     async fn insert(&self, table: &str, rows: &[&JsonRow]) -> Result<Vec<JsonRow>, DbError> {
         let columns = self
-            .query("SELECT name FROM PRAGMA_TABLE_INFO($1)", &[json!(table)])
+            .query("SELECT name FROM PRAGMA_TABLE_INFO($1)", params![table])
             .await?;
         let columns: Vec<String> = columns
             .iter()
             .map(|row| row.get("name").unwrap().as_str().unwrap().to_string())
             .collect();
         let mut lines: Vec<String> = Vec::new();
-        let mut params: Vec<JsonValue> = Vec::new();
+        let mut params: Vec<ParamValue> = Vec::new();
         let mut i = 0;
         for row in rows {
             let mut cells: Vec<String> = Vec::new();
@@ -352,7 +355,31 @@
                 if row.contains_key(column) {
                     i += 1;
                     cells.push(format!("${i}"));
-                    params.push(row.get(column).unwrap().clone());
+                    let param = match row.get(column).unwrap() {
+                        serde_json::Value::Null => ParamValue::Null,
+                        serde_json::Value::Bool(bool) => ParamValue::Boolean(*bool),
+                        serde_json::Value::Number(number) => {
+                            if number.is_i64() {
+                                ParamValue::BigInteger(number.as_i64().unwrap())
+                            } else if number.is_f64() {
+                                ParamValue::BigReal(number.as_f64().unwrap())
+                            } else {
+                                unimplemented!()
+                            }
+                        }
+                        serde_json::Value::String(text) => ParamValue::Text(text.to_string()),
+                        serde_json::Value::Array(values) => {
+                            return Err(DbError::InputError(format!(
+                                "JSON Arrays not supported: {values:?}"
+                            )));
+                        }
+                        serde_json::Value::Object(map) => {
+                            return Err(DbError::InputError(format!(
+                                "JSON Objects not supported: {map:?}"
+                            )));
+                        }
+                    };
+                    params.push(param);
                 } else {
                     cells.push(String::from("NULL"))
                 }
@@ -367,7 +394,7 @@
             RETURNING *;"#,
             lines.join(",\n")
         );
-        self.query(&sql, &params).await
+        self.query(&sql, params).await
     }
 }
 
@@ -661,7 +688,6 @@
     }
 
     #[tokio::test]
-<<<<<<< HEAD
     async fn test_insert() {
         let pool = RusqlitePool::connect(":memory:").await.unwrap();
         pool.execute_batch(
@@ -704,7 +730,9 @@
                 "bool_value": true,
             }])
         );
-=======
+    }
+
+    #[tokio::test]
     async fn test_input_params() {
         let pool = RusqlitePool::connect(":memory:").await.unwrap();
         pool.execute("DROP TABLE IF EXISTS foo", ()).await.unwrap();
@@ -780,6 +808,5 @@
             .await
             .unwrap();
         assert_eq!(json!({"count": 4}), json!(row));
->>>>>>> b61d0ab0
     }
 }