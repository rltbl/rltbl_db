--- conflicted
+++ resolved
@@ -3,10 +3,10 @@
 use crate::core::{DbError, DbQuery, JsonRow, JsonValue};
 
 use deadpool_sqlite::{
+    rusqlite::{
+        types::ValueRef as RusqliteValueRef, Row as RusqliteRow, Statement as RusqliteStatement,
+    },
     Config, Pool, Runtime,
-    rusqlite::{
-        Row as RusqliteRow, Statement as RusqliteStatement, types::ValueRef as RusqliteValueRef,
-    },
 };
 use serde_json::json;
 
@@ -96,45 +96,15 @@
     Ok(result)
 }
 
-<<<<<<< HEAD
-impl DbConnection for SqliteConnection {
-    /// Implements [DbConnection::execute()] for SQLite.
+impl DbQuery for SqliteConnection {
+    /// Implements [DbQuery::execute()] for SQLite.
     async fn execute(&self, sql: &str, params: &[JsonValue]) -> Result<(), DbError> {
         self.query(sql, params).await?;
         Ok(())
     }
 
-    /// Implements [DbConnection::query()] for SQLite.
+    /// Implements [DbQuery::query()] for SQLite.
     async fn query(&self, sql: &str, params: &[JsonValue]) -> Result<Vec<JsonRow>, DbError> {
-=======
-impl DbQuery for SqliteConnection {
-    /// Implements [DbQuery::execute()] for SQLite.
-    async fn execute(&self, sql: &str, _params: &[JsonValue]) -> Result<(), DbError> {
-        let conn = self
-            .pool
-            .get()
-            .await
-            .map_err(|err| format!("Unable to get pool: {err}"))?;
-        let sql = sql.to_string();
-
-        conn.interact(move |conn| {
-            let mut stmt = conn.prepare(&sql).map_err(|err| {
-                <String as Into<DbError>>::into(format!("Error preparing statement: {err}"))
-            })?;
-            stmt.execute([]).map_err(|err| {
-                <String as Into<DbError>>::into(format!("Error executing statement: {err}"))
-            })?;
-            Ok::<(), DbError>(())
-        })
-        .await
-        .map_err(|err| <String as Into<DbError>>::into(err.to_string()))?
-        .map_err(|err| <String as Into<DbError>>::into(err.to_string()))?;
-        Ok(())
-    }
-
-    /// Implements [DbQuery::query()] for SQLite.
-    async fn query(&self, sql: &str, _params: &[JsonValue]) -> Result<Vec<JsonRow>, DbError> {
->>>>>>> b8a8f53c
         let conn = self
             .pool
             .get()
@@ -158,15 +128,9 @@
         Ok(rows)
     }
 
-<<<<<<< HEAD
-    /// Implements [DbConnection::query_row()] for SQLite.
+    /// Implements [DbQuery::query_row()] for SQLite.
     async fn query_row(&self, sql: &str, params: &[JsonValue]) -> Result<JsonRow, DbError> {
         let rows = self.query(&sql, params).await?;
-=======
-    /// Implements [DbQuery::query_row()] for SQLite.
-    async fn query_row(&self, sql: &str, _params: &[JsonValue]) -> Result<JsonRow, DbError> {
-        let rows = self.query(&sql, &[]).await?;
->>>>>>> b8a8f53c
         if rows.len() > 1 {
             tracing::warn!("More than one row returned for query_row()");
         }
@@ -176,30 +140,18 @@
         }
     }
 
-<<<<<<< HEAD
-    /// Implements [DbConnection::query_value()] for SQLite.
+    /// Implements [DbQuery::query_value()] for SQLite.
     async fn query_value(&self, sql: &str, params: &[JsonValue]) -> Result<JsonValue, DbError> {
         let rows = self.query(sql, params).await?;
-=======
-    /// Implements [DbQuery::query_value()] for SQLite.
-    async fn query_value(&self, sql: &str, _params: &[JsonValue]) -> Result<JsonValue, DbError> {
-        let rows = self.query(sql, &[]).await?;
->>>>>>> b8a8f53c
         if rows.len() > 1 {
             tracing::warn!("More than one row returned for query_value()");
         }
         Ok(extract_value(&rows)?)
     }
 
-<<<<<<< HEAD
-    /// Implements [DbConnection::query_string()] for SQLite.
+    /// Implements [DbQuery::query_string()] for SQLite.
     async fn query_string(&self, sql: &str, params: &[JsonValue]) -> Result<String, DbError> {
         let value = self.query_value(sql, params).await?;
-=======
-    /// Implements [DbQuery::query_string()] for SQLite.
-    async fn query_string(&self, sql: &str, _params: &[JsonValue]) -> Result<String, DbError> {
-        let value = self.query_value(sql, &[]).await?;
->>>>>>> b8a8f53c
         match value.as_str() {
             Some(str_val) => Ok(str_val.to_string()),
             None => {
@@ -209,45 +161,27 @@
         }
     }
 
-<<<<<<< HEAD
-    /// Implements [DbConnection::query_u64()] for SQLite.
+    /// Implements [DbQuery::query_u64()] for SQLite.
     async fn query_u64(&self, sql: &str, params: &[JsonValue]) -> Result<u64, DbError> {
         let value = self.query_value(sql, params).await?;
-=======
-    /// Implements [DbQuery::query_u64()] for SQLite.
-    async fn query_u64(&self, sql: &str, _params: &[JsonValue]) -> Result<u64, DbError> {
-        let value = self.query_value(sql, &[]).await?;
->>>>>>> b8a8f53c
         match value.as_u64() {
             Some(val) => Ok(val),
             None => Err(format!("Not an unsigned integer: {value}")),
         }
     }
 
-<<<<<<< HEAD
-    /// Implements [DbConnection::query_i64()] for SQLite.
+    /// Implements [DbQuery::query_i64()] for SQLite.
     async fn query_i64(&self, sql: &str, params: &[JsonValue]) -> Result<i64, DbError> {
         let value = self.query_value(sql, params).await?;
-=======
-    /// Implements [DbQuery::query_i64()] for SQLite.
-    async fn query_i64(&self, sql: &str, _params: &[JsonValue]) -> Result<i64, DbError> {
-        let value = self.query_value(sql, &[]).await?;
->>>>>>> b8a8f53c
         match value.as_i64() {
             Some(val) => Ok(val),
             None => Err(format!("Not an integer: {value}")),
         }
     }
 
-<<<<<<< HEAD
-    /// Implements [DbConnection::query_f64()] for SQLite.
+    /// Implements [DbQuery::query_f64()] for SQLite.
     async fn query_f64(&self, sql: &str, params: &[JsonValue]) -> Result<f64, DbError> {
         let value = self.query_value(sql, params).await?;
-=======
-    /// Implements [DbQuery::query_f64()] for SQLite.
-    async fn query_f64(&self, sql: &str, _params: &[JsonValue]) -> Result<f64, DbError> {
-        let value = self.query_value(sql, &[]).await?;
->>>>>>> b8a8f53c
         match value.as_f64() {
             Some(val) => Ok(val),
             None => Err(format!("Not an float: {value}")),
