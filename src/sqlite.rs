//! SQLite support for sql_json.

use crate::core::{DbError, DbQuery, JsonRow, JsonValue};

use deadpool_sqlite::{
    Config, Object, Pool, Runtime,
    rusqlite::{
<<<<<<< HEAD
        Row as RusqliteRow, Statement as RusqliteStatement, Transaction as RusqliteTransaction,
        types::ValueRef as RusqliteValueRef,
=======
        types::{Null as RusqliteNull, ValueRef as RusqliteValueRef},
        Row as RusqliteRow, Statement as RusqliteStatement,
>>>>>>> 64b12011
    },
};
use serde_json::json;

/// Represents a SQLite database connection pool
pub struct SqliteConnection {
    pool: Pool,
}

impl SqliteConnection {
    /// Connect to a SQLite database using the given url.
    pub async fn connect(url: &str) -> Result<Self, DbError> {
        let cfg = Config::new(url);
        let pool = cfg
            .create_pool(Runtime::Tokio1)
            .map_err(|err| format!("Error creating pool: {err}"))?;
        Ok(Self { pool })
    }

    pub async fn get(&self) -> Result<Object, DbError> {
        self.pool
            .get()
            .await
            .map_err(|err| format!("Error creating pool: {err}"))
    }

    // pub async fn begin<'a>(
    //     conn: &'a mut RusqliteConnection,
    // ) -> Result<SqliteTransaction<'a>, DbError> {
    //     let tx = conn
    //         .transaction()
    //         .map_err(|err| format!("Error creating transaction: {err}"))?;
    //     Ok(SqliteTransaction { tx })
    // }
}

// TODO: Change the type of the error from String to something custom (DbError is not appropriate,
// however, even though that is currently implemented as a String).
/// Extract the first value of the first row in `rows`.
fn extract_value(rows: &Vec<JsonRow>) -> Result<JsonValue, String> {
    match rows.iter().next() {
        Some(row) => match row.values().next() {
            Some(value) => Ok(value.clone()),
            None => Err("No values found".into()),
        },
        None => Err("No rows found".into()),
    }
}

fn to_json_row(column_names: &Vec<&str>, row: &RusqliteRow) -> JsonRow {
    let mut json_row = JsonRow::new();
    for column_name in column_names {
        let value = match row.get_ref(*column_name) {
            Ok(value) => match value {
                RusqliteValueRef::Null => JsonValue::Null,
                RusqliteValueRef::Integer(value) => JsonValue::from(value),
                RusqliteValueRef::Real(value) => JsonValue::from(value),
                RusqliteValueRef::Text(value) | RusqliteValueRef::Blob(value) => {
                    let value = std::str::from_utf8(value).unwrap_or_default();
                    JsonValue::from(value)
                }
            },
            Err(_) => JsonValue::Null,
        };
        json_row.insert(column_name.to_string(), value);
    }
    json_row
}

fn query_statement(
    stmt: &mut RusqliteStatement<'_>,
    params: Option<&JsonValue>,
) -> Result<Vec<JsonRow>, DbError> {
    let column_names = stmt
        .column_names()
        .iter()
        .map(|c| c.to_string())
        .collect::<Vec<_>>();
    let column_names = column_names.iter().map(|c| c.as_str()).collect::<Vec<_>>();

    if let Some(params) = params {
        let params = params.as_array().ok_or(format!(
            "Parameters: {params:?} are not in the form of an array"
        ))?;
        for (i, param) in params.iter().enumerate() {
            match param {
                JsonValue::String(s) => {
                    stmt.raw_bind_parameter(i + 1, s)
                        .map_err(|err| format!("Error binding parameter '{param}': {err}"))?;
                }
                JsonValue::Number(_) => {
                    stmt.raw_bind_parameter(i + 1, &param.to_string())
                        .map_err(|err| format!("Error binding parameter '{param}': {err}"))?;
                }
                JsonValue::Bool(flag) => match flag {
                    // Note that SQLite's type affinity means that booleans are actually
                    // implemented as numbers (see https://sqlite.org/datatype3.html).
                    false => {
                        stmt.raw_bind_parameter(i + 1, &0.to_string())
                            .map_err(|err| format!("Error binding parameter '{param}': {err}"))?;
                    }
                    true => {
                        stmt.raw_bind_parameter(i + 1, &1.to_string())
                            .map_err(|err| format!("Error binding parameter '{param}': {err}"))?;
                    }
                },
                JsonValue::Null => {
                    stmt.raw_bind_parameter(i + 1, &RusqliteNull)
                        .map_err(|err| format!("Error binding parameter '{param}': {err}"))?;
                }
                _ => return Err(format!("Unsupported JSON type: {param}")),
            };
        }
    }
    let mut rows = stmt.raw_query();

    let mut result = Vec::new();
    while let Some(row) = rows
        .next()
        .map_err(|err| format!("Error getting next row: {err}"))?
    {
        result.push(to_json_row(&column_names, row));
    }
    Ok(result)
}

pub struct SqliteTransaction<'a> {
    pub tx: RusqliteTransaction<'a>,
}

impl<'a> SqliteTransaction<'a> {
    pub async fn execute(&self, sql: &str, _params: &[JsonValue]) -> Result<(), DbError> {
        self.tx
            .execute(sql, ())
            .map_err(|err| format!("Error executing SQL: {err}"))?;
        Ok(())
    }

    pub async fn query(&self, sql: &str, params: &[JsonValue]) -> Result<Vec<JsonRow>, DbError> {
        let sql = sql.to_string();
        let params = json!(params);
        let mut stmt = self.tx.prepare(&sql).map_err(|err| {
            <String as Into<DbError>>::into(format!("Error preparing statement: {err}"))
        })?;
        let rows = query_statement(&mut stmt, Some(&params)).map_err(|err| {
            <String as Into<DbError>>::into(format!("Error while querying: {err}"))
        })?;
        Ok(rows)
    }

    pub async fn commit(self) -> Result<(), DbError> {
        self.tx
            .commit()
            .map_err(|err| format!("Error executing SQL: {err}"))
    }

    pub async fn rollback(self) -> Result<(), DbError> {
        self.tx
            .rollback()
            .map_err(|err| format!("Error executing SQL: {err}"))
    }
}

impl DbQuery for SqliteConnection {
    /// Implements [DbQuery::execute()] for SQLite.
    async fn execute(&self, sql: &str, params: &[JsonValue]) -> Result<(), DbError> {
        self.query(sql, params).await?;
        Ok(())
    }

    /// Implements [DbQuery::query()] for SQLite.
    async fn query(&self, sql: &str, params: &[JsonValue]) -> Result<Vec<JsonRow>, DbError> {
        let conn = self
            .pool
            .get()
            .await
            .map_err(|err| format!("Unable to get pool: {err}"))?;
        let sql = sql.to_string();
        let params = json!(params);
        let rows = conn
            .interact(move |conn| {
                let mut stmt = conn.prepare(&sql).map_err(|err| {
                    <String as Into<DbError>>::into(format!("Error preparing statement: {err}"))
                })?;
                let rows = query_statement(&mut stmt, Some(&params)).map_err(|err| {
                    <String as Into<DbError>>::into(format!("Error while querying: {err}"))
                })?;
                Ok::<Vec<JsonRow>, DbError>(rows)
            })
            .await
            .map_err(|err| <String as Into<DbError>>::into(err.to_string()))?
            .map_err(|err| <String as Into<DbError>>::into(err.to_string()))?;
        Ok(rows)
    }

    /// Implements [DbQuery::query_row()] for SQLite.
    async fn query_row(&self, sql: &str, params: &[JsonValue]) -> Result<JsonRow, DbError> {
        let rows = self.query(&sql, params).await?;
        if rows.len() > 1 {
            tracing::warn!("More than one row returned for query_row()");
        }
        match rows.iter().next() {
            Some(row) => Ok(row.clone()),
            None => Err("No row found".to_string()),
        }
    }

    /// Implements [DbQuery::query_value()] for SQLite.
    async fn query_value(&self, sql: &str, params: &[JsonValue]) -> Result<JsonValue, DbError> {
        let rows = self.query(sql, params).await?;
        if rows.len() > 1 {
            tracing::warn!("More than one row returned for query_value()");
        }
        Ok(extract_value(&rows)?)
    }

    /// Implements [DbQuery::query_string()] for SQLite.
    async fn query_string(&self, sql: &str, params: &[JsonValue]) -> Result<String, DbError> {
        let value = self.query_value(sql, params).await?;
        match value.as_str() {
            Some(str_val) => Ok(str_val.to_string()),
            None => {
                tracing::warn!("Not a string: {value}");
                Ok(value.to_string())
            }
        }
    }

    /// Implements [DbQuery::query_u64()] for SQLite.
    async fn query_u64(&self, sql: &str, params: &[JsonValue]) -> Result<u64, DbError> {
        let value = self.query_value(sql, params).await?;
        match value.as_u64() {
            Some(val) => Ok(val),
            None => Err(format!("Not an unsigned integer: {value}")),
        }
    }

    /// Implements [DbQuery::query_i64()] for SQLite.
    async fn query_i64(&self, sql: &str, params: &[JsonValue]) -> Result<i64, DbError> {
        let value = self.query_value(sql, params).await?;
        match value.as_i64() {
            Some(val) => Ok(val),
            None => Err(format!("Not an integer: {value}")),
        }
    }

    /// Implements [DbQuery::query_f64()] for SQLite.
    async fn query_f64(&self, sql: &str, params: &[JsonValue]) -> Result<f64, DbError> {
        let value = self.query_value(sql, params).await?;
        match value.as_f64() {
            Some(val) => Ok(val),
            None => Err(format!("Not an float: {value}")),
        }
    }
}

#[cfg(test)]
mod tests {
    use super::*;

    use serde_json::json;

    #[tokio::test]
    async fn test_text_column_query() {
        let conn = SqliteConnection::connect("test_text_column.db")
            .await
            .unwrap();
        conn.execute("DROP TABLE IF EXISTS test_table_text", &[])
            .await
            .unwrap();
        conn.execute("CREATE TABLE test_table_text ( value TEXT )", &[])
            .await
            .unwrap();
        conn.execute("INSERT INTO test_table_text VALUES ($1)", &[json!("foo")])
            .await
            .unwrap();
        let select_sql = "SELECT value FROM test_table_text WHERE value = $1";
        let value = conn
            .query_value(select_sql, &[json!("foo")])
            .await
            .unwrap()
            .as_str()
            .unwrap()
            .to_string();
        assert_eq!("foo", value);

        let value = conn
            .query_string(select_sql, &[json!("foo")])
            .await
            .unwrap();
        assert_eq!("foo", value);

        let row = conn.query_row(select_sql, &[json!("foo")]).await.unwrap();
        assert_eq!(json!(row), json!({"value":"foo"}));

        let rows = conn.query(select_sql, &[json!("foo")]).await.unwrap();
        assert_eq!(json!(rows), json!([{"value":"foo"}]));
    }

    #[tokio::test]
    async fn test_integer_column_query() {
        let conn = SqliteConnection::connect("test_integer_column.db")
            .await
            .unwrap();
        conn.execute("DROP TABLE IF EXISTS test_table_int", &[])
            .await
            .unwrap();
        conn.execute("CREATE TABLE test_table_int ( value INT )", &[])
            .await
            .unwrap();
        conn.execute("INSERT INTO test_table_int VALUES ($1)", &[json!(1)])
            .await
            .unwrap();
        let select_sql = "SELECT value FROM test_table_int WHERE value = $1";
        let value = conn
            .query_value(select_sql, &[json!(1)])
            .await
            .unwrap()
            .as_i64()
            .unwrap();
        assert_eq!(1, value);

        let value = conn.query_u64(select_sql, &[json!(1)]).await.unwrap();
        assert_eq!(1, value);

        let value = conn.query_i64(select_sql, &[json!(1)]).await.unwrap();
        assert_eq!(1, value);

        let value = conn.query_string(select_sql, &[json!(1)]).await.unwrap();
        assert_eq!("1", value);

        let row = conn.query_row(select_sql, &[json!(1)]).await.unwrap();
        assert_eq!(json!(row), json!({"value":1}));

        let rows = conn.query(select_sql, &[json!(1)]).await.unwrap();
        assert_eq!(json!(rows), json!([{"value":1}]));
    }

    #[tokio::test]
    async fn test_float_column_query() {
        let conn = SqliteConnection::connect("test_float_column.db")
            .await
            .unwrap();
        conn.execute("DROP TABLE IF EXISTS test_table_float", &[])
            .await
            .unwrap();
        conn.execute("CREATE TABLE test_table_float ( value REAL )", &[])
            .await
            .unwrap();
        conn.execute("INSERT INTO test_table_float VALUES ($1)", &[json!(1.05)])
            .await
            .unwrap();
        let select_sql = "SELECT value FROM test_table_float WHERE value > $1";
        let value = conn
            .query_value(select_sql, &[json!(1)])
            .await
            .unwrap()
            .as_f64()
            .unwrap();
        assert_eq!("1.05", format!("{value:.2}"));

        let value = conn.query_f64(select_sql, &[json!(1)]).await.unwrap();
        assert_eq!(1.05, value);

        let value = conn.query_string(select_sql, &[json!(1)]).await.unwrap();
        assert_eq!("1.05", value);

        let row = conn.query_row(select_sql, &[json!(1)]).await.unwrap();
        assert_eq!(json!(row), json!({"value":1.05}));

        let rows = conn.query(select_sql, &[json!(1)]).await.unwrap();
        assert_eq!(json!(rows), json!([{"value":1.05}]));
    }

    #[tokio::test]
    async fn test_mixed_column_query() {
        let conn = SqliteConnection::connect("test_mixed_columns.db")
            .await
            .unwrap();
        conn.execute("DROP TABLE IF EXISTS test_table_mixed", &[])
            .await
            .unwrap();
        conn.execute(
            r#"CREATE TABLE test_table_mixed (
                 text_value TEXT,
                 alt_text_value TEXT,
                 float_value FLOAT8,
                 int_value INT8,
                 bool_value BOOL
               )"#,
            &[],
        )
        .await
        .unwrap();
        conn.execute(
            r#"INSERT INTO test_table_mixed
               (text_value, alt_text_value, float_value, int_value, bool_value)
               VALUES ($1, $2, $3, $4, $5)"#,
            &[
                json!("foo"),
                JsonValue::Null,
                json!(1.05),
                json!(1),
                json!(true),
            ],
        )
        .await
        .unwrap();

        let select_sql = r#"SELECT text_value, alt_text_value, float_value, int_value, bool_value
                            FROM test_table_mixed
                            WHERE text_value = $1
                              AND alt_text_value IS $2
                              AND float_value > $3
                              AND int_value > $4
                              AND bool_value = $5"#;
        let params = [
            json!("foo"),
            JsonValue::Null,
            json!(1.0),
            json!(0),
            json!(true),
        ];
        let value = conn
            .query_value(select_sql, &params)
            .await
            .unwrap()
            .as_str()
            .unwrap()
            .to_string();
        assert_eq!("foo", value);

        let row = conn.query_row(select_sql, &params).await.unwrap();
        assert_eq!(
            json!(row),
            json!({
                "text_value": "foo",
                "alt_text_value": JsonValue::Null,
                "float_value": 1.05,
                "int_value": 1,
                // Note that SQLite's type affinity means that booleans are actually
                // implemented as numbers (see https://sqlite.org/datatype3.html).
                "bool_value": 1,
            })
        );

        let rows = conn.query(select_sql, &params).await.unwrap();
        assert_eq!(
            json!(rows),
            json!([{
                "text_value": "foo",
                "alt_text_value": JsonValue::Null,
                "float_value": 1.05,
                "int_value": 1,
                // Note that SQLite's type affinity means that booleans are actually
                // implemented as numbers (see https://sqlite.org/datatype3.html).
                "bool_value": 1,
            }])
        );
    }

    #[tokio::test]
    async fn test_tx() {
        let conn = SqliteConnection::connect("test_mixed_columns.db")
            .await
            .unwrap();
        let obj = conn.get().await.unwrap();
        let mut lock = obj.lock().unwrap();
        let tx = lock.transaction().unwrap();
        let rows = select_1(&tx);
        tx.commit().unwrap();
        assert_eq!(json!(rows), json!([{"1": 1}]));
    }

    fn select_1(tx: &RusqliteTransaction) -> Vec<JsonRow> {
        let sql = "SELECT 1";
        let mut stmt = tx
            .prepare(&sql)
            .map_err(|err| {
                <String as Into<DbError>>::into(format!("Error preparing statement: {err}"))
            })
            .unwrap();
        query_statement(&mut stmt, None)
            .map_err(|err| <String as Into<DbError>>::into(format!("Error while querying: {err}")))
            .unwrap()
    }
}<|MERGE_RESOLUTION|>--- conflicted
+++ resolved
@@ -5,13 +5,8 @@
 use deadpool_sqlite::{
     Config, Object, Pool, Runtime,
     rusqlite::{
-<<<<<<< HEAD
         Row as RusqliteRow, Statement as RusqliteStatement, Transaction as RusqliteTransaction,
-        types::ValueRef as RusqliteValueRef,
-=======
         types::{Null as RusqliteNull, ValueRef as RusqliteValueRef},
-        Row as RusqliteRow, Statement as RusqliteStatement,
->>>>>>> 64b12011
     },
 };
 use serde_json::json;
